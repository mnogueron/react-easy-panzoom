--- conflicted
+++ resolved
@@ -551,12 +551,8 @@
       }
     }
 
-<<<<<<< HEAD
+    this.prevPanPosition = { x, y }
     this.setState({ x, y, scale, angle: 0 }, afterStateUpdate)
-=======
-    this.prevPanPosition = { x, y }
-    this.setState({ x, y, scale, rotate: 0 }, afterStateUpdate)
->>>>>>> a08ded5d
   }
 
   moveByRatio = (x: number, y: number, moveSpeedRatio: number = 0.05) => {
@@ -646,12 +642,8 @@
     const newX = x - ratio * (x - transformX)
     const newY = y - ratio * (y - transformY)
 
-<<<<<<< HEAD
     const { boundX, boundY } = this.getBoundCoordinates({ x: newX, y: newY }, { angle, scale, offsetX: newX, offsetY: newY })
-=======
-    const { boundX, boundY } = this.getBoundCoordinates(newX, newY, scale, rotate, newX, newY)
     this.prevPanPosition = { x: boundX, y: boundY }
->>>>>>> a08ded5d
     this.setState({ x: boundX, y: boundY, scale: newScale })
   }
 
